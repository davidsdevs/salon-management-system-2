--- conflicted
+++ resolved
@@ -125,21 +125,13 @@
           </ProtectedRoute>
         }
       />
-<<<<<<< HEAD
 
       {/* Appointment Routes */}
       <Route
         path="/appointments"
         element={
           <StaffRoute>
-            <div className="min-h-screen bg-gray-50 p-6">
-              <div className="max-w-7xl mx-auto">
-                <h1 className="text-2xl font-bold text-gray-900 mb-6">Appointments</h1>
-                <div className="bg-white rounded-lg shadow p-6">
-                  <p className="text-gray-600">Appointment management page - Coming soon!</p>
-                </div>
-              </div>
-            </div>
+            <Appointment />
           </StaffRoute>
         }
       />
@@ -149,14 +141,7 @@
         path="/staff"
         element={
           <StaffRoute>
-            <div className="min-h-screen bg-gray-50 p-6">
-              <div className="max-w-7xl mx-auto">
-                <h1 className="text-2xl font-bold text-gray-900 mb-6">Staff Management</h1>
-                <div className="bg-white rounded-lg shadow p-6">
-                  <p className="text-gray-600">Staff management page - Coming soon!</p>
-                </div>
-              </div>
-            </div>
+            <Staff />
           </StaffRoute>
         }
       />
@@ -196,24 +181,6 @@
       />
 
       {/* Unauthorized Page */}
-=======
-      <Route
-        path="/appointments"
-        element={
-          <StaffRoute> 
-            <Appointment />
-          </StaffRoute>
-        }
-      />
-      <Route
-        path="/staff"
-        element={
-          <StaffRoute> 
-            <Staff />
-          </StaffRoute>
-        }
-      />
->>>>>>> 0c6d1888
       <Route
         path="/unauthorized"
         element={
