  import React from "react";
  import { Link } from "react-router-dom";
  import { useAuth } from "../../context/AuthContext";
  import { Card } from "../ui/card";
  import { Button } from "../ui/button";
  import DashboardLayout from "../shared/DashboardLayout";
<<<<<<< HEAD
  import {
    Users,
    Calendar,
    Package,
    DollarSign,
    Smile,
    Scissors,
    BarChart3,
    UserCog,
    Home,
    Receipt,
  } from "lucide-react";
=======
import {
  Users,
  Calendar,
  Package,
  DollarSign,
  Smile,
  Scissors,
  BarChart3,
  UserCog,
  Home,
  Receipt,
} from "lucide-react";
>>>>>>> 37379c3d
  import {
    LineChart,
    Line,
    CartesianGrid,
    XAxis,
    YAxis,
    Tooltip,
    ResponsiveContainer,
    BarChart,
    Bar,
  } from "recharts";

  const BranchManagerDashboard = () => {
    const { userData } = useAuth();
    // Sample Data
    const appointmentData = [
      { day: "Mon", appointments: 15 },
      { day: "Tue", appointments: 20 },
      { day: "Wed", appointments: 18 },
      { day: "Thu", appointments: 25 },
      { day: "Fri", appointments: 30 },
      { day: "Sat", appointments: 40 },
      { day: "Sun", appointments: 22 },
    ];

    const revenueData = [
      { week: "Week 1", revenue: 42000 },
      { week: "Week 2", revenue: 58000 },
      { week: "Week 3", revenue: 62000 },
      { week: "Week 4", revenue: 70000 },
    ];

    const menuItems = [
      { path: "/dashboard", label: "Dashboard", icon: Home },
      { path: "/appointments", label: "Appointments", icon: Calendar },
      { path: "/pos-dashboard", label: "POS System", icon: Receipt },
      { path: "/staff", label: "Staff", icon: Users },
      { path: "/schedule", label: "Schedule", icon: Calendar },
      { path: "/inventory", label: "Inventory", icon: Package },
      { path: "/transactions", label: "Transactions", icon: Receipt },
      { path: "/reports", label: "Reports", icon: BarChart3 },
      { path: "/profile", label: "Profile", icon: UserCog },
    ];

    return (
      <DashboardLayout menuItems={menuItems} pageTitle="Branch Manager Dashboard">
        <div className="max-w-7xl mx-auto space-y-10">
          {/* === STAT CARDS === */}
          <div className="grid grid-cols-1 md:grid-cols-2 lg:grid-cols-4 gap-6">
            {[
              {
                icon: <Calendar className="h-8 w-8 text-blue-600" />,
                bg: "bg-blue-100",
                title: "Today's Appointments",
                value: 23,
              },
              {
                icon: <Users className="h-8 w-8 text-green-600" />,
                bg: "bg-green-100",
                title: "Staff On Duty",
                value: 6,
              },
              {
                icon: <Scissors className="h-8 w-8 text-pink-600" />,
                bg: "bg-pink-100",
                title: "Services Completed",
                value: 48,
              },
              {
                icon: <DollarSign className="h-8 w-8 text-purple-600" />,
                bg: "bg-purple-100",
                title: "Today's Revenue",
                value: "₱12,450",
              },
            ].map((item, i) => (
              <Card
                key={i}
                className="p-6 shadow border flex items-center transition hover:shadow-lg hover:-translate-y-1"
              >
                <div className={`p-3 rounded-full ${item.bg}`}>{item.icon}</div>
                <div className="ml-4">
                  <p className="text-sm text-gray-500">{item.title}</p>
                  <p className="text-2xl font-semibold text-gray-900">{item.value}</p>
                </div>
              </Card>
            ))}
          </div>

          {/* === PERFORMANCE CHARTS === */}
          <div className="grid grid-cols-1 lg:grid-cols-2 gap-6">
            {/* Appointment Trends */}
            <Card className="p-6 shadow border">
              <h3 className="text-lg font-semibold mb-4">Appointments This Week</h3>
              <ResponsiveContainer width="100%" height={250}>
                <LineChart data={appointmentData}>
                  <CartesianGrid strokeDasharray="3 3" />
                  <XAxis dataKey="day" />
                  <YAxis />
                  <Tooltip />
                  <Line
                    type="monotone"
                    dataKey="appointments"
                    stroke="#2563eb"
                    strokeWidth={3}
                  />
                </LineChart>
              </ResponsiveContainer>
            </Card>

            {/* Revenue Chart */}
            <Card className="p-6 shadow border">
              <h3 className="text-lg font-semibold mb-4">Monthly Revenue Overview</h3>
              <ResponsiveContainer width="100%" height={250}>
                <BarChart data={revenueData}>
                  <CartesianGrid strokeDasharray="3 3" />
                  <XAxis dataKey="week" />
                  <YAxis />
                  <Tooltip />
                  <Bar dataKey="revenue" fill="#7c3aed" radius={[8, 8, 0, 0]} />
                </BarChart>
              </ResponsiveContainer>
            </Card>
          </div>

          {/* === RECENT INSIGHTS === */}
          <div className="grid grid-cols-1 lg:grid-cols-3 gap-6">
            {/* Inventory */}
            <Card className="p-6 shadow border">
              <h3 className="text-lg font-semibold mb-4">Low Stock Items</h3>
              <ul className="space-y-2 text-gray-700">
                <li>Shampoo (3 left)</li>
                <li>Hair Color #5 (2 left)</li>
                <li>Conditioner (4 left)</li>
                <li>Massage Oil (1 left)</li>
              </ul>
              <Link to="/inventory">
                <Button className="mt-4 w-full bg-[#160B53] hover:bg-[#160B53]/90">
                  View Inventory
                </Button>
              </Link>
            </Card>

            {/* Staff Performance */}
            <Card className="p-6 shadow border">
              <h3 className="text-lg font-semibold mb-4">Top Performing Staff Today</h3>
              <ul className="space-y-3 text-gray-700">
                <li>⭐ <strong>Ana Cruz</strong> — 15 Services</li>
                <li>⭐ <strong>Marvin Dela Cruz</strong> — 12 Services</li>
                <li>⭐ <strong>Lara Santos</strong> — 10 Services</li>
              </ul>
              <Link to="/staff">
                <Button className="mt-4 w-full bg-[#160B53] hover:bg-[#160B53]/90">
                  View Staff Details
                </Button>
              </Link>
            </Card>

            
            
          </div>

          {/* === QUICK ACTIONS === */}
          <div>
            <h2 className="text-lg font-semibold text-gray-800 mb-4">Quick Actions</h2>
            <div className="grid grid-cols-1 md:grid-cols-2 lg:grid-cols-4 gap-4">
              <Link to="/appointments">
                <Button className="h-20 w-full flex flex-col items-center justify-center bg-[#160B53] hover:bg-[#160B53]/90 text-white">
                  <Calendar className="h-6 w-6 mb-2" />
                  Manage Appointments
                </Button>
              </Link>

              <Link to="/staff">
                <Button className="h-20 w-full flex flex-col items-center justify-center bg-[#160B53] hover:bg-[#160B53]/90 text-white">
                  <Users className="h-6 w-6 mb-2" />
                  View Staff Schedules
                </Button>
              </Link>

              <Link to="/inventory">
                <Button className="h-20 w-full flex flex-col items-center justify-center bg-[#160B53] hover:bg-[#160B53]/90 text-white">
                  <Package className="h-6 w-6 mb-2" />
                  Check Inventory
                </Button>
              </Link>

              <Link to="/reports">
                <Button className="h-20 w-full flex flex-col items-center justify-center bg-[#160B53] hover:bg-[#160B53]/90 text-white">
                  <BarChart3 className="h-6 w-6 mb-2" />
                  View Reports
                </Button>
              </Link>
            </div>
          </div>
        </div>
      </DashboardLayout>
    );
  };

  export default BranchManagerDashboard;<|MERGE_RESOLUTION|>--- conflicted
+++ resolved
@@ -1,23 +1,9 @@
-  import React from "react";
-  import { Link } from "react-router-dom";
-  import { useAuth } from "../../context/AuthContext";
-  import { Card } from "../ui/card";
-  import { Button } from "../ui/button";
-  import DashboardLayout from "../shared/DashboardLayout";
-<<<<<<< HEAD
-  import {
-    Users,
-    Calendar,
-    Package,
-    DollarSign,
-    Smile,
-    Scissors,
-    BarChart3,
-    UserCog,
-    Home,
-    Receipt,
-  } from "lucide-react";
-=======
+import React from "react";
+import { Link } from "react-router-dom";
+import { useAuth } from "../../context/AuthContext";
+import { Card } from "../ui/card";
+import { Button } from "../ui/button";
+import DashboardLayout from "../shared/DashboardLayout";
 import {
   Users,
   Calendar,
@@ -30,7 +16,6 @@
   Home,
   Receipt,
 } from "lucide-react";
->>>>>>> 37379c3d
   import {
     LineChart,
     Line,
