--- conflicted
+++ resolved
@@ -11,18 +11,11 @@
 
   const menuItems = [
     { path: '/dashboard', label: 'Dashboard', icon: Home },
-<<<<<<< HEAD
     { path: '/user-management', label: 'User Management', icon: Users },
     { path: '/branch-management', label: 'Branch Management', icon: Building2 },
     { path: '/appointment-management', label: 'Appointment Management', icon: Calendar },
-    { path: '/master-products', label: 'Master Products', icon: Package },
     { path: '/system-settings', label: 'System Settings', icon: Settings },
     { path: '/analytics', label: 'Analytics', icon: BarChart3 },
-=======
-    { path: '/appointment-management', label: 'Appointments', icon: Calendar },
-    { path: '/user-management', label: 'Users', icon: UserCog },
-    { path: '/branch-management', label: 'Branches', icon: Building2 },
->>>>>>> 3086ef91
     { path: '/profile', label: 'Profile', icon: UserCog },
   ];
 
